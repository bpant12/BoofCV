--- conflicted
+++ resolved
@@ -102,15 +102,12 @@
 - TODO "Normalized image coordinates" -> "projected coordinates" It is the 3D coordinate projected onto the image plane.
         It is a homogenous coordinate with z=1 being implicit.
 - TODO Integrate in Marius Orfgen's image statistics histogram ideas
-<<<<<<< HEAD
-        https://github.com/lessthanoptimal/BoofCV/issues/76
-=======
 - TODO Modify ConvertBufferedImage and related code so that it will work in Java 9
   * Remove references to: ByteInterleavedRaster,
                           IntegerInterleavedRaster,
                           ShortInterleavedRaster,
                           SunWritableRaster
->>>>>>> fc803db8
+        https://github.com/lessthanoptimal/BoofCV/issues/76
 
 
 ---------------------------------------------
